--- conflicted
+++ resolved
@@ -58,15 +58,8 @@
   trapped_ratio: 0.49
   weight: 503.7
 traps:
-<<<<<<< HEAD
-  critical: 1700.0
-  food_trap: 1200.0
-  food_trap_critical: 500.0
-  food_trap_low: 800.0
-=======
   critical: 1955.0
   food_trap: 411.5
->>>>>>> c651c841
   food_trap_threshold: 0.59
   moderate: 2000.0
   severe: 407.5
@@ -78,16 +71,7 @@
 weights:
   center_control: 2.1
   cutoff: 958.8
-<<<<<<< HEAD
-  food: 1.3
-  space_base_multiplier: 1.5
-  space_enemy_multiplier: 2.5
-  space_healthy_multiplier: 1.2
-  head_collision: 850.0
-  space: 6.5
-=======
   food: 1.7
   head_collision: 977.5
   space: 7.5
->>>>>>> c651c841
   wall_penalty: 7.7